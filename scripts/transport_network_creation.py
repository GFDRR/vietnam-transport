--- conflicted
+++ resolved
@@ -15,9 +15,7 @@
 import numpy as np
 import geopandas as gpd
 
-<<<<<<< HEAD
-from geopy.distance import vincenty
-from boltons.iterutils import pairwise
+from scripts.utils import line_length
 
 def assign_assumed_width_to_roads(x):
 	'''
@@ -161,8 +159,7 @@
 			return 40, 60
 		else:
 			return 20,40
-=======
-from scripts.utils import line_length
+
 
 def assign_assumed_width_to_roads(asset_width,width_range_list):
     '''
@@ -231,7 +228,7 @@
             return 40, 60
         else:
             return 20,40
->>>>>>> 8fabfbed
+
 
 def assign_travel_times_and_variability(speed_attributes,variability_attributes,mode_type,variability_location,mode_attribute,distance):
 	travel_time = 0
@@ -355,7 +352,7 @@
 
 	return G
 
-<<<<<<< HEAD
+
 def shapefile_to_network(edges_in):
 	"""
 	input parameters:
@@ -399,7 +396,8 @@
 	G.es['MIN_COST'] = list(cost_param*(np.array(G.es['LENGTH'])/np.array(G.es['MIN_SPEED'])))
 
 	return G
-=======
+
+
 def shapefile_to_network(edges_in,path_width_table):
     """
     input parameters:
@@ -434,7 +432,6 @@
     # only keep connected network
     return G.clusters().giant()
 
->>>>>>> 8fabfbed
 
 def add_igraph_costs(G,tonnage,teus):
 	# all_net_dict = {'edge':[],'from_node':[],'to_node':[],'waiting_cost':[],'travel_cost':[],'transport_price_ton':[],
@@ -461,26 +458,4 @@
 
 def get_igraph_edges(G,edge_path,data_cond):
 	t_list = [G.es[n][data_cond] for n in edge_path]
-
 	return (t_list)
-
-def line_length(line, ellipsoid='WGS-84'):
-	"""Length of a line in meters, given in geographic coordinates.
-
-	Adapted from https://gis.stackexchange.com/questions/4022/looking-for-a-pythonic-way-to-calculate-the-length-of-a-wkt-linestring#answer-115285
-
-	Args:
-		line: a shapely LineString object with WGS-84 coordinates.
-		
-		ellipsoid: string name of an ellipsoid that `geopy` understands (see http://geopy.readthedocs.io/en/latest/#module-geopy.distance).
-
-	Returns:
-		Length of line in meters.
-	"""
-	if line.geometryType() == 'MultiLineString':
-		return sum(line_length(segment) for segment in line)
-
-	return sum(
-		vincenty(a, b, ellipsoid=ellipsoid).kilometers
-		for a, b in pairwise(line.coords)
-	)