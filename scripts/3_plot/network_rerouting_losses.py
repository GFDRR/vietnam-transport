--- conflicted
+++ resolved
@@ -16,11 +16,31 @@
 def main(mode):
 	config = load_config()
 	if mode == 'road':
-		flows_file = os.path.join(config['paths']['data'], 'Results', 'Failure_shapefiles', 'weighted_edges_failures_national_road_multi_modal_options.shp')
+		# flows_file = os.path.join(config['paths']['data'], 'Results', 'Failure_shapefiles', 'weighted_edges_failures_national_road_multi_modal_options.shp')
+		flows_file = os.path.join(config['paths']['data'], 'Results', 'Failure_shapefiles', 'weighted_edges_failures_national_road_10_percent_shift.shp')
 	elif mode == 'rail':
 		flows_file = os.path.join(config['paths']['data'], 'Results', 'Failure_shapefiles', 'weighted_edges_failures_national_rail_multi_modal_options.shp')
 	else:
 		raise ValueError("Mode must be road or rail")
+
+	# plot_sets = [
+	# 	{
+	# 		'file_tag': 'reroute',
+	# 		'no_access': [-1,0],
+	# 		'legend_label': "(million USD/day)",
+	# 		'divisor': 1000000,
+	# 		'columns': ['min_tr_los','max_tr_los'],
+	# 		'title_cols': ['Rerouting costs (min)','Rerouting costs (max)']
+	# 	},
+	# 	{
+	# 		'file_tag': 'total',
+	# 		'no_access':[0,1],
+	# 		'legend_label': "(million USD/day)",
+	# 		'divisor': 1000000,
+	# 		'columns': ['min_loss','max_loss'],
+	# 		'title_cols': ['Total economic impact (min)','Total economic impact (max)']
+	# 	}
+	# ]
 
 	plot_sets = [
 		{
@@ -31,14 +51,6 @@
 			'columns': ['min_tr_los','max_tr_los'],
 			'title_cols': ['Rerouting costs (min)','Rerouting costs (max)']
 		},
-		{
-			'file_tag': 'total',
-			'no_access':[0,1],
-			'legend_label': "(million USD/day)",
-			'divisor': 1000000,
-			'columns': ['min_loss','max_loss'],
-			'title_cols': ['Total economic impact (min)','Total economic impact (max)']
-		}
 	]
 
 	for plot_set in plot_sets:
@@ -95,27 +107,33 @@
 			 # generate weight bins
 			width_by_range = OrderedDict()
 			colors_by_range = {}
-			n_steps = 10
+			n_steps = 8
 
 			# 10 colors - for each of n_steps
 			# Colorbrewer http://colorbrewer2.org/#type=diverging&scheme=RdBu&n=8
-<<<<<<< HEAD
+
+			# positive_colors = [
+			# 	'#fddbc7',
+			# 	'#f4a582',
+			# 	'#d6604d',
+			# 	'#b2182b',
+			# 	'#67001f',
+			# ]
+			# negative_colors = [
+			# 	'#d1e5f0',
+			# 	'#92c5de',
+			# 	'#4393c3',
+			# 	'#2166ac',
+			# 	'#053061',
+			# ]
+
 			positive_colors = [
-=======
-			negative_colors = [
-				'#fddbc7',
->>>>>>> 4a2f7622
 				'#f4a582',
 				'#d6604d',
 				'#b2182b',
 				'#67001f',
 			]
-<<<<<<< HEAD
 			negative_colors = [
-=======
-			positive_colors = [
-				'#d1e5f0',
->>>>>>> 4a2f7622
 				'#92c5de',
 				'#4393c3',
 				'#2166ac',
@@ -246,7 +264,7 @@
 				elif nmax == -abs_max_weight:
 					label = '<{:.2f}'.format(-abs_max_weight/divisor)
 				else:
-					label = '{:.2f}–{:.2f}'.format(nmin/divisor, nmax/divisor)
+					label = '{:.2f} to {:.2f}'.format(nmin/divisor, nmax/divisor)
 				ax.text(
 					x_r + x_text_nudge,
 					y - y_text_nudge,
@@ -258,7 +276,7 @@
 			plt.title(plot_set['title_cols'][c], fontsize = 14)
 			# legend_from_style_spec(ax, styles)
 			if mode == 'road':
-				output_file = os.path.join(config['paths']['figures'], 'road_failure-map-{}-{}-multi-modal-options.png'.format(plot_set['file_tag'], column))
+				output_file = os.path.join(config['paths']['figures'], 'road_failure-map-{}-{}-multi-modal-options-10-shift.png'.format(plot_set['file_tag'], column))
 			elif mode == 'rail':
 				output_file = os.path.join(config['paths']['figures'], 'rail_failure-map-{}-{}-multi-modal-options.png'.format(plot_set['file_tag'], column))
 			else:
@@ -271,10 +289,13 @@
 
 if __name__ == '__main__':
 	ok_values = ('road', 'rail')
-	if len(sys.argv) != 2 or sys.argv[1] not in ok_values:
-		print("Usage: ")
-		print("    {} <mode>".format(os.path.basename(__file__)))
-		print("Where mode is one of: {}. For example:".format(ok_values))
-		print("    python {} {}".format(__file__, ok_values[0]))
-		exit(-1)
-	main(sys.argv[1])+	ok_values = ('road',)
+	# if len(sys.argv) != 2 or sys.argv[1] not in ok_values:
+	# 	print("Usage: ")
+	# 	print("    {} <mode>".format(os.path.basename(__file__)))
+	# 	print("Where mode is one of: {}. For example:".format(ok_values))
+	# 	print("    python {} {}".format(__file__, ok_values[0]))
+	# 	exit(-1)
+	# main(sys.argv[1])
+	for ok in ok_values:
+		main(ok)