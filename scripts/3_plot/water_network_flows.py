--- conflicted
+++ resolved
@@ -1,194 +1,115 @@
-"""Water network flows
-"""
-import os
-import sys
-
-from collections import OrderedDict
-
-import cartopy.crs as ccrs
-import cartopy.io.shapereader as shpreader
-import matplotlib.pyplot as plt
-import numpy as np
-from shapely.geometry import LineString
-
-sys.path.append(os.path.join(os.path.dirname(__file__), '..', '..'))
-from scripts.utils import *
-
-def main():
-    config = load_config()
-    water_edge_file = os.path.join(config['paths']['data'], 'Results', 'Flow_shapefiles', 'wateredges_flows.shp')
-<<<<<<< HEAD
-    
-    color = '#045a8d'
-    color_by_type = {'Waterway route': color}
-       
-    crop_cols = ['rice','cash','cass','teas','maiz','rubb','swpo','acof','rcof','pepp']
-    ind_cols = ['sugar','wood','steel','constructi','cement','fertilizer','coal','petroluem','manufactur','fishery','meat']
-    
-    columns = crop_cols + ind_cols + ['total_flow']
-    column_label_divisors = {c: 1000 for c in columns}
-    
-    legend_label = "AADF ('000 tons/day)"
-    title_cols = ['Rice','Cashew','Cassava','Teas','Maize','Rubber','Sweet Potatoes','Coffee Arabica','Coffee Robusta','Pepper',
-                'Sugar','Wood','Steel','Construction materials','Cement','Fertilizer','Coal','Petroleum',
-                'Manufacturing','Fishery','Meat','Total tonnage']
-    
-    for c in range(len(columns)):
-        ax = get_axes()
-        plot_basemap(ax, config['paths']['data'])
-        scale_bar(ax, location=(0.8, 0.05))
-        plot_basemap_labels(ax, config['paths']['data'])
-        proj_lat_lon = ccrs.PlateCarree()
-        
-        column = columns[c]
-        min_weight = min(
-                    [record.attributes[column]
-                    for record
-                    in shpreader.Reader(water_edge_file).records()]
-                    )
-                    
-        max_weight = max(
-                    [record.attributes[column]
-                    for record
-                    in shpreader.Reader(water_edge_file).records()]
-                    )
-                
-        # generate weight bins
-        width_by_range = OrderedDict()
-        n_steps = 9
-        width_step = 0.01
-
-        mins = np.linspace(min_weight, max_weight, n_steps)
-
-        maxs = list(mins)
-        maxs.append(max_weight*10)
-        maxs = maxs[1:]
-
-        assert len(maxs) == len(mins)
-
-        for i, (min_, max_) in enumerate(zip(mins, maxs)):
-            width_by_range[(min_, max_)] = (i+1) * width_step
-    
-        geoms_by_range = {}
-        for value_range in width_by_range:
-            geoms_by_range[value_range] = []
-=======
-
-    color_by_type = {'Waterway route': '#045a8d'}
-    ax = get_axes()
-    plot_basemap(ax, config['paths']['data'])
-    scale_bar(ax, location=(0.8, 0.05))
-    plot_basemap_labels(ax, config['paths']['data'])
-    proj_lat_lon = ccrs.PlateCarree()
-
-    column = 'total_flow'
-    column_label_divisors = {
-        "total_flow": 1000,
-        "cost": 1000000,
-        "centr": 1,
-    }
-    legend_label = "AADF ('000 tons/day)"
-    # generate weight bins
-    weights = [
-        record.attributes[column]
-        for record
-        in shpreader.Reader(water_edge_file).records()
-    ]
-    max_weight = max(weights)
-    width_by_range = generate_weight_bins(weights)
-
-    geoms_by_range = {}
-    for value_range in width_by_range:
-        geoms_by_range[value_range] = []
->>>>>>> c1b5bea8
-
-        for record in shpreader.Reader(water_edge_file).records():
-            val = record.attributes[column]
-            geom = record.geometry
-            for nmin, nmax in geoms_by_range:
-                if nmin <= val and val < nmax:
-                    geoms_by_range[(nmin, nmax)].append(geom)
-
-<<<<<<< HEAD
-                    # plot
-        for range_, width in width_by_range.items():
-            ax.add_geometries(
-                [geom.buffer(width) for geom in geoms_by_range[range_]],
-                crs=proj_lat_lon,
-                edgecolor='none',
-                facecolor=color,
-                zorder=2)
-    
-        x_l = 102.3
-        x_r = x_l + 0.4
-        base_y = 14
-        y_step = 0.4
-        y_text_nudge = 0.1
-        x_text_nudge = 0.1
-=======
-                # plot
-    for range_, width in width_by_range.items():
-        ax.add_geometries(
-            [geom.buffer(width) for geom in geoms_by_range[range_]],
-            crs=proj_lat_lon,
-            edgecolor='none',
-            facecolor='#045a8d',
-            zorder=2)
-
-    x_l = 102.3
-    x_r = x_l + 0.4
-    base_y = 14
-    y_step = 0.4
-    y_text_nudge = 0.1
-    x_text_nudge = 0.1
-
-    ax.text(
-        x_l,
-        base_y + y_step - y_text_nudge,
-        legend_label,
-        horizontalalignment='left',
-        transform=proj_lat_lon,
-        size=10)
->>>>>>> c1b5bea8
-
-        ax.text(
-            x_l,
-            base_y + y_step - y_text_nudge,
-            legend_label,
-            horizontalalignment='left',
-            transform=proj_lat_lon,
-            size=10)
-
-<<<<<<< HEAD
-        divisor = column_label_divisors[column]
-        for (i, ((nmin, nmax), width)) in enumerate(width_by_range.items()):
-            y = base_y - (i*y_step)
-            line = LineString([(x_l, y), (x_r, y)])
-            ax.add_geometries(
-                [line.buffer(width)],
-                crs=proj_lat_lon,
-                linewidth=0,
-                edgecolor=color,
-                facecolor=color,
-                zorder=2)
-            if nmin == max_weight:
-                label = '>{:.2f}'.format(max_weight/divisor)
-            else:
-                label = '{:.2f}-{:.2f}'.format(nmin/divisor, nmax/divisor)
-            ax.text(
-                x_r + x_text_nudge,
-                y - y_text_nudge,
-                label,
-                horizontalalignment='left',
-                transform=proj_lat_lon,
-                size=10)
-        plt.title(title_cols[c], fontsize = 14)
-        output_file = os.path.join(config['paths']['figures'], 'water_flow-map-{}.png'.format(column))
-        save_fig(output_file)
-        plt.close()
-=======
-    save_fig(output_file)
->>>>>>> c1b5bea8
-
-if __name__ == '__main__':
-    main()
+"""Water network flows
+"""
+import os
+import sys
+
+from collections import OrderedDict
+
+import cartopy.crs as ccrs
+import cartopy.io.shapereader as shpreader
+import matplotlib.pyplot as plt
+import numpy as np
+from shapely.geometry import LineString
+
+sys.path.append(os.path.join(os.path.dirname(__file__), '..', '..'))
+from scripts.utils import *
+
+def main():
+    config = load_config()
+    water_edge_file = os.path.join(config['paths']['data'], 'Results', 'Flow_shapefiles', 'wateredges_flows.shp')
+    
+    color = '#045a8d'
+    color_by_type = {'Waterway route': color}
+       
+    crop_cols = ['rice','cash','cass','teas','maiz','rubb','swpo','acof','rcof','pepp']
+    ind_cols = ['sugar','wood','steel','constructi','cement','fertilizer','coal','petroluem','manufactur','fishery','meat']
+    
+    columns = crop_cols + ind_cols + ['total_flow']
+    column_label_divisors = {c: 1000 for c in columns}
+    
+    legend_label = "AADF ('000 tons/day)"
+    title_cols = ['Rice','Cashew','Cassava','Teas','Maize','Rubber','Sweet Potatoes','Coffee Arabica','Coffee Robusta','Pepper',
+                'Sugar','Wood','Steel','Construction materials','Cement','Fertilizer','Coal','Petroleum',
+                'Manufacturing','Fishery','Meat','Total tonnage']
+    
+    for c in range(len(columns)):
+        ax = get_axes()
+        plot_basemap(ax, config['paths']['data'])
+        scale_bar(ax, location=(0.8, 0.05))
+        plot_basemap_labels(ax, config['paths']['data'])
+        proj_lat_lon = ccrs.PlateCarree()
+        
+        column = columns[c]                
+        # generate weight bins
+        weights = [
+            record.attributes[column]
+            for record
+            in shpreader.Reader(water_edge_file).records()
+        ]
+        max_weight = max(weights)
+        width_by_range = generate_weight_bins(weights)
+    
+        geoms_by_range = {}
+        for value_range in width_by_range:
+            geoms_by_range[value_range] = []
+
+        for record in shpreader.Reader(water_edge_file).records():
+            val = record.attributes[column]
+            geom = record.geometry
+            for nmin, nmax in geoms_by_range:
+                if nmin <= val and val < nmax:
+                    geoms_by_range[(nmin, nmax)].append(geom)
+
+                    # plot
+        for range_, width in width_by_range.items():
+            ax.add_geometries(
+                [geom.buffer(width) for geom in geoms_by_range[range_]],
+                crs=proj_lat_lon,
+                edgecolor='none',
+                facecolor=color,
+                zorder=2)
+    
+        x_l = 102.3
+        x_r = x_l + 0.4
+        base_y = 14
+        y_step = 0.4
+        y_text_nudge = 0.1
+        x_text_nudge = 0.1
+
+        ax.text(
+            x_l,
+            base_y + y_step - y_text_nudge,
+            legend_label,
+            horizontalalignment='left',
+            transform=proj_lat_lon,
+            size=10)
+
+        divisor = column_label_divisors[column]
+        for (i, ((nmin, nmax), width)) in enumerate(width_by_range.items()):
+            y = base_y - (i*y_step)
+            line = LineString([(x_l, y), (x_r, y)])
+            ax.add_geometries(
+                [line.buffer(width)],
+                crs=proj_lat_lon,
+                linewidth=0,
+                edgecolor=color,
+                facecolor=color,
+                zorder=2)
+            if nmin == max_weight:
+                label = '>{:.2f}'.format(max_weight/divisor)
+            else:
+                label = '{:.2f}-{:.2f}'.format(nmin/divisor, nmax/divisor)
+            ax.text(
+                x_r + x_text_nudge,
+                y - y_text_nudge,
+                label,
+                horizontalalignment='left',
+                transform=proj_lat_lon,
+                size=10)
+        plt.title(title_cols[c], fontsize = 14)
+        output_file = os.path.join(config['paths']['figures'], 'water_flow-map-{}.png'.format(column))
+        save_fig(output_file)
+        plt.close()
+
+if __name__ == '__main__':
+    main()