"""Shared plotting functions
"""
import json
import os

from collections import namedtuple, OrderedDict

import cartopy.crs as ccrs
import cartopy.io.shapereader as shpreader
import matplotlib.patches as mpatches
import matplotlib.pyplot as plt
<<<<<<< HEAD
from osgeo import gdal
=======
import numpy as np

>>>>>>> c1b5bea8

def load_config():
    """Read config.json
    """
    config_path = os.path.join(os.path.dirname(__file__), '..', 'config.json')
    with open(config_path, 'r') as config_fh:
        config = json.load(config_fh)
    return config


def get_axes(extent=[102.2, 109.5, 8.5, 23.3], epsg=None):
    """Get transverse mercator axes (default to Vietnam extent)
    EPSG:4756
    """
    if epsg is not None:
        ax_proj = ccrs.epsg(epsg)
    else:
        x0, x1, y0, y1 = extent
        cx = x0 + ((x1 - x0) / 2)
        cy = y0 + ((y1 - y0) / 2)
        ax_proj = ccrs.LambertConformal(central_longitude=cx, central_latitude=cy)

    plt.figure(figsize=(6, 10), dpi=300)
    ax = plt.axes([0.025, 0.025, 0.95, 0.95], projection=ax_proj)
    proj = ccrs.PlateCarree()
    ax.set_extent(extent, crs=proj)
    set_ax_bg(ax)
    return ax


def save_fig(output_filename):
    plt.savefig(output_filename)


def set_ax_bg(ax, color='#c6e0ff'):
    """Set axis background color
    """
    ax.background_patch.set_facecolor(color)


def plot_basemap(ax, data_path, focus='VNM', neighbours=['VNM', 'CHN', 'LAO', 'KHM', 'THA'],country_border='white',plot_regions=True):
    """Plot countries and regions background
    """
    proj = ccrs.PlateCarree()

    states_filename = os.path.join(
        data_path,
        'Global_boundaries',
        'ne_10m_admin_0_countries_lakes.shp'
    )

    states_over_lakes_filename = os.path.join(
        data_path,
        'Global_boundaries',
        'ne_10m_admin_0_countries.shp'
    )

    provinces_filename = os.path.join(
        data_path,
        'Vietnam_boundaries',
        'who_boundaries',
        'who_provinces.shp'
    )

    lakes_filename = os.path.join(
        data_path,
        'Global_boundaries',
        'ne_10m_lakes.shp'
    )

    # Neighbours
    for record in shpreader.Reader(states_filename).records():
        country_code = record.attributes['ISO_A3']
        if country_code in neighbours:
            geom = record.geometry
            ax.add_geometries(
                [geom],
                crs=proj,
                edgecolor=country_border,
                facecolor='#e0e0e0',
                zorder=1)

    # Regions
    if plot_regions == True:
        for record in shpreader.Reader(provinces_filename).records():
            geom = record.geometry
            ax.add_geometries([geom], crs=proj, edgecolor='#ffffff', facecolor='#d2d2d2')

    # Lakes
    for record in shpreader.Reader(lakes_filename).records():
        name = record.attributes['name']
        geom = record.geometry
        ax.add_geometries(
            [geom],
            crs=proj,
            edgecolor='none',
            facecolor='#c6e0ff',
            zorder=1)

def plot_basemap_labels_large_region(ax, data_path):

        labels = [
            ('Vietnam', 108.633, 13.625, 9),
            ('Myanmar', 97.383, 21.535, 9),
            ('Malaysia', 99.404, 8.624, 9),
            ('Indonesia', 97.822, 3.338, 9),
            ('Singapore', 103.799, 1.472, 9),
            ('Cambodia', 105.25, 12.89, 9),
            ('Laos', 105.64, 16.55, 9),
            ('Thailand', 101.360, 16.257, 9),
            ('China', 108.08, 22.71, 9),
            ('South China Sea', 108.17, 17.37, 7)
        ]
        plot_basemap_labels(ax, data_path, labels, province_zoom=False, plot_regions=False)


def plot_basemap_labels(ax, data_path, labels=None, province_zoom=False, plot_regions=True):
    """Plot countries and regions background
    """
    proj = ccrs.PlateCarree()
    extent = ax.get_extent()

    if labels is None:
        labels = [
            ('Cambodia', 105.25, 12.89, 9),
            ('Laos', 105.64, 16.55, 9),
            ('Thailand', 103.64, 15.25, 9),
            ('China', 108.08, 22.71, 9),
            ('South China Sea', 108.17, 17.37, 7)]

        if plot_regions == True:
            labels = labels + [
            # Provinces
            ('An Giang', 105.182, 10.491, 5),
            ('Ba Ria-Vung Tau', 107.250, 10.510, 5),
            ('Bac Giang', 106.480, 21.357, 5),
            ('Bac Kan', 105.826, 22.261, 5),
            ('Bac Lieu', 105.489, 9.313, 5),
            ('Bac Ninh', 106.106, 21.109, 5),
            ('Ben Tre', 106.469, 10.118, 5),
            ('Binh Dinh', 108.951, 14.121, 5),
            ('Binh Duong', 106.658, 11.216, 5),
            ('Binh Phuoc', 106.907, 11.754, 5),
            ('Binh Thuan', 108.048, 11.117, 5),
            ('Ca Mau', 105.036, 9.046, 5),
            ('Can Tho', 105.530, 10.184, 5),
            ('Cao Bang', 106.087, 22.744, 5),
            # ('Da Nang', 109.634, 16.188, 5),
            ('Dak Lak', 108.212, 12.823, 5),
            ('Dak Nong', 107.688, 12.228, 5),
            ('Dien Bien', 103.022, 21.710, 5),
            ('Dong Nai', 107.185, 11.058, 5),
            ('Dong Thap', 105.608, 10.564, 5),
            ('Gia Lai', 108.241, 13.797, 5),
            ('Ha Giang', 104.979, 22.767, 5),
            ('Ha Nam', 105.966, 20.540, 5),
            ('Ha Noi', 105.700, 20.998, 5),
            ('Ha Tinh', 105.737, 18.290, 5),
            ('Hai Duong', 106.361, 20.930, 5),
            ('Hai Phong', 106.686, 20.798, 5),
            ('Hau Giang', 105.624, 9.784, 5),
            ('Ho Chi Minh', 106.697, 10.743, 5),
            ('Hoa Binh', 105.343, 20.684, 5),
            ('Hung Yen', 106.060, 20.814, 5),
            # ('Khanh Hoa', 111.307, 10.890, 5),
            ('Kien Giang', 104.942, 9.998, 5),
            ('Kon Tum', 107.875, 14.647, 5),
            ('Lai Chau', 103.187, 22.316, 5),
            ('Lam Dong', 108.095, 11.750, 5),
            ('Lang Son', 106.621, 21.838, 5),
            ('Lao Cai', 104.112, 22.365, 5),
            ('Long An', 106.171, 10.730, 5),
            ('Nam Dinh', 106.217, 20.268, 5),
            ('Nghe An', 104.944, 19.236, 5),
            ('Ninh Binh', 105.903, 20.170, 5),
            ('Ninh Thuan', 108.869, 11.705, 5),
            ('Phu Tho', 105.116, 21.308, 5),
            ('Phu Yen', 109.059, 13.171, 5),
            ('Quang Binh', 106.293, 17.532, 5),
            ('Quang Nam', 107.960, 15.589, 5),
            ('Quang Ngai', 108.650, 14.991, 5),
            ('Quang Ninh', 107.278, 21.245, 5),
            ('Quang Tri', 106.929, 16.745, 5),
            ('Soc Trang', 105.928, 9.558, 5),
            ('Son La', 104.070, 21.192, 5),
            ('Tay Ninh', 106.161, 11.404, 5),
            ('Thai Binh', 106.419, 20.450, 5),
            ('Thai Nguyen', 105.823, 21.692, 5),
            ('Thanh Hoa', 105.319, 20.045, 5),
            ('Thua Thien Hue', 107.512, 16.331, 5),
            ('Tien Giang', 106.309, 10.396, 5),
            ('Tra Vinh', 106.318, 9.794, 5),
            ('Tuyen Quang', 105.267, 22.113, 5),
            ('Vinh Long', 105.991, 10.121, 5),
            ('Vinh Phuc', 105.559, 21.371, 5),
            ('Yen Bai', 104.568, 21.776, 5),
        ]

    for text, x, y, size in labels:

        if province_zoom == True:
            size = 18

        if within_extent(x, y, extent):
            ax.text(
                x, y,
                text,
                alpha=0.7,
                size=size,
                horizontalalignment='center',
                transform=proj)



def within_extent(x, y, extent):
    xmin, xmax, ymin, ymax = extent
    return (xmin < x) and (x < xmax) and (ymin < y) and (y < ymax)


def scale_bar(ax, length=100, location=(0.5, 0.05), linewidth=3):
    """Draw a scale bar

    Adapted from https://stackoverflow.com/questions/32333870/how-can-i-show-a-km-ruler-on-a-cartopy-matplotlib-plot/35705477#35705477

    Parameters
    ----------
    ax : axes
    length : int
        length of the scalebar in km.
    location: tuple
        center of the scalebar in axis coordinates (ie. 0.5 is the middle of the plot)
    linewidth: float
        thickness of the scalebar.
    """
    # lat-lon limits
    llx0, llx1, lly0, lly1 = ax.get_extent(ccrs.PlateCarree())

    # Transverse mercator for length
    x = (llx1 + llx0) / 2
    y = lly0 + (lly1 - lly0) * location[1]
    tmc = ccrs.TransverseMercator(x, y)

    # Extent of the plotted area in coordinates in metres
    x0, x1, y0, y1 = ax.get_extent(tmc)

    # Scalebar location coordinates in metres
    sbx = x0 + (x1 - x0) * location[0]
    sby = y0 + (y1 - y0) * location[1]
    bar_xs = [sbx - length * 500, sbx + length * 500]

    # Plot the scalebar and label
    ax.plot(bar_xs, [sby, sby], transform=tmc, color='k', linewidth=linewidth)
    ax.text(sbx, sby + 10*length, str(length) + ' km', transform=tmc,
            horizontalalignment='center', verticalalignment='bottom', size=8)


def generate_weight_bins(weights, n_steps=9, width_step=0.01):
    """Given a list of weight values, generate <n_steps> bins with a width
    value to use for plotting e.g. weighted network flow maps.
    """
    min_weight = min(weights)
    max_weight = max(weights)

    width_by_range = OrderedDict()

    mins = np.linspace(min_weight, max_weight, n_steps)
    maxs = list(mins)
    maxs.append(max_weight*10)
    maxs = maxs[1:]

    assert len(maxs) == len(mins)

    for i, (min_, max_) in enumerate(zip(mins, maxs)):
        width_by_range[(min_, max_)] = (i+1) * width_step

    return width_by_range


Style = namedtuple('Style', ['color', 'zindex', 'label'])
Style.__doc__ += """: class to hold an element's styles

Used to generate legend entries, apply uniform style to groups of map elements
(See network_map.py for example.)
"""

def legend_from_style_spec(ax, styles, loc='lower left'):
    """Plot legend
    """
    handles = [
        mpatches.Patch(color=style.color, label=style.label)
        for style in styles.values()
    ]
    ax.legend(
        handles=handles,
        loc=loc
    )

def round_sf(x, places=1):
    """Round number to significant figures
    """
    if x == 0:
        return 0
    sign = x / abs(x)
    x = abs(x)
    exp = floor(log10(x)) + 1
    shift = 10 ** (exp - places)
    rounded = round(x / shift) * shift
    return rounded * sign

def get_data(filename):
    """Read in data (as array) and extent of each raster
    """
    gdal.UseExceptions()
    ds = gdal.Open(filename)
    data = ds.ReadAsArray()
    data[data < 0] = 0

    gt = ds.GetGeoTransform()

    # get the edge coordinates
    width = ds.RasterXSize
    height = ds.RasterYSize
    xres = gt[1]
    yres = gt[5]

    xmin = gt[0]
    xmax = gt[0] + (xres * width)
    ymin = gt[3] + (yres * height)
    ymax = gt[3]

    lat_lon_extent = (xmin, xmax, ymax, ymin)

    return data, lat_lon_extent<|MERGE_RESOLUTION|>--- conflicted
+++ resolved
@@ -9,12 +9,9 @@
 import cartopy.io.shapereader as shpreader
 import matplotlib.patches as mpatches
 import matplotlib.pyplot as plt
-<<<<<<< HEAD
 from osgeo import gdal
-=======
 import numpy as np
 
->>>>>>> c1b5bea8
 
 def load_config():
     """Read config.json
